module Main where

import Test.Framework
import Test.Framework.Providers.HUnit
import Test.HUnit hiding (Test)
import Text.PrettyPrint.Free.Internal

main :: IO ()
main = defaultMain [
         testGroup "Tests for each data constructor" conTests
       , testGroup "Tests for some combinators" codeTests
       , testGroup "Tests for the formatting algorithms" formatTests
       , testGroup "Tests for the code examples in the documentation" docTests
       ]

conTests :: [Test]
conTests = [
    testCase "Empty tests"   emptyTests
  , testCase "Char tests"    charTests
  , testCase "Text tests"    textTests
  , testCase "Line tests"    textTests
  , testCase "FlatAlt tests" flatAltTests
  , testCase "Cat tests"     catTests
  , testCase "Nest tests"    nestTests
  , testCase "Union tests"   unionTests
  , testCase "Column tests"  columnTests
  , testCase "Nesting tests" nestingTests
  , testCase "Columns tests" columnsTests
  , testCase "Ribbon tests"  ribbonTests
  ]

------------------------------------------------------------
-- We test the @Doc@ constructors.

assertPretty :: Int -> String -> String -> Doc e -> Assertion
assertPretty w desc str doc = assertEqual (desc ++ " (pretty)") str
                                $ displayS (renderPretty 1.0 w doc) ""

assertSmart :: Int -> String -> String -> Doc e -> Assertion
assertSmart w desc str doc = assertEqual (desc ++ " (smart)") str
                                $ displayS (renderSmart w doc) ""

assertRender :: Int -> String -> String -> Doc e -> Assertion
assertRender w desc str doc = do assertPretty w desc str doc
                                 assertSmart w desc str doc

emptyTests :: Assertion
emptyTests = assertRender 80 "Empty test 1" "" empty

charTests :: Assertion
charTests = assertRender 80 "Char test 1" "a" (char 'a')

textTests :: Assertion
textTests = assertRender 80 "Text test 1" "text..." (text "text...")

lineTests :: Assertion
lineTests = assertRender 80 "Line test 1" "\n" hardline

flatAltTests :: Assertion
flatAltTests = do assertRender 80 "FlatAlt test 1" "x"
                    $ flatAlt (text "x") (text "y")
                  assertRender 80 "FlatAlt test 2" "y"
                    $ flatten $ flatAlt (text "x") (text "y")

catTests :: Assertion
catTests = do assertRender 80 "Cat test 1" "some code"
                $ text "some" <> space <> text "code"

nestTests :: Assertion
nestTests = do assertRender 80 "Nest test 1" "foo bar"
                 $ text "foo" <+> nest 2 (text "bar")
               assertRender 80 "Nest test 2" "foo\n  bar"
                 $ text "foo" <> nest 2 (line <> text "bar")

unionTests :: Assertion
unionTests = do assertRender 80 "Union test 1" "foo bar"
                  $ text "foo" </> text "bar"
                assertRender 5 "Union test 2" "foo\nbar"
                  $ text "foo" </> text "bar"

columnTests :: Assertion
columnTests = do assertRender 80 "Column test 1" "foo 4"
                   $ text "foo" <+> (column $ \c -> pretty c)

nestingTests :: Assertion
nestingTests = do assertRender 80 "Nesting test 1" "foo 2"
                    $ text "foo" <+> (nest 2 $ nesting $ \n -> pretty n)

columnsTests :: Assertion
columnsTests = do assertRender 21 "Columns test 1" "foo 21"
                    $ text "foo" <+> (nest 2 $ columns $ \w -> pretty w)

ribbonTests :: Assertion
ribbonTests = do assertEqual "Ribbon test 1" "foo 32"
                   $ show (text "foo" <+> (ribbon $ \r -> pretty r))

------------------------------------------------------------
-- We test some combinators.

codeTests :: [Test]
codeTests = [
    testCase "@list@ tests"   listTests
  , testCase "@tupled@ tests" tupledTests
  ]

listTests :: Assertion
listTests = do assertRender 80 "@list@ test 1" "[1, 2, 3]"
                 $ pretty ([1, 2, 3] :: [Int])
               assertRender 5 "@list@ test 2" "[ 1\n, 2\n, 3 ]"
                 $ pretty ([1, 2, 3] :: [Int])

tupledTests :: Assertion
tupledTests = do assertRender 80 "@tupled@ test 1" "(1, True, a)"
                   $ pretty (1 :: Int, True, 'a')
                 assertRender 5 "@tupled@ test 2" "( 1\n, True\n, a )"
                   $ pretty (1 :: Int, True, 'a')

------------------------------------------------------------
-- We test some corner cases of the formatting algorithms on a prototypical
-- syntax for a scripting language (e.g. Python).

formatTests :: [Test]
formatTests = [
    testCase "@renderPretty@ test" renderPrettyTest
  , testCase "@renderSmart@ test"  renderSmartTest
  ]

data Syn = Call String [Syn]    -- name(syn, ..., syn)
         | Plus Syn Syn  -- syn + syn
         | List [Syn]    -- [syn, ..., syn]
         | Name String

instance Pretty Syn where
  pretty (Call n s) =
    text (n ++ "(") <> nest 2 (softbreak <> align body) <//> rparen
    where body = hcat $ punctuate (comma <> softline) (map pretty s)
  pretty (Plus s t) = nest 2 (pretty s) </> text "+" </> nest 2 (pretty t)
  pretty (List l) = list (map pretty l)
  pretty (Name n) = text n

deep :: Int -> Syn
deep 0 = List (map Name ["abc", "abcdef", "abcdef"])
deep i = Call "fun" [deep (i - 1)]

branch :: Int -> Syn
branch 0 = List (map Name ["abc", "abc"])
branch i | i < 3 = Call "fun" [branch (i - 1), branch (i - 1)]
         | otherwise = Call "fun" [branch (i - 1)]

wide :: Syn
wide = Call "aaaaaaaaaaa" [List $ map Name ["abc", "def", "ghi"]]

-- @renderPretty@ has only one line of lookahead, so it can not fit the
-- entire document within the pagewidth (20c), only the first line.
renderPrettyTest :: Assertion
renderPrettyTest = do assertPretty 20 "@renderPretty@ test 1" (concat [
                          "fun(fun(fun(fun(fun(\n"
                        , "                  [ abc\n"
                        , "                  , abcdef\n"
                        , "                  , abcdef ]\n"
                        , "                ))))\n"
                        , ")" ])
                        $ pretty (deep 5)
                      assertPretty 20 "@renderPretty@ test 2" (concat [
                          "fun(fun(fun([ abc\n"
                        , "            , abc ],\n"
                        , "            [ abc\n"
                        , "            , abc ]\n"
                        , "        ), fun([ abc\n"
                        , "               , abc ],\n"
                        , "               [ abc\n"
                        , "               , abc ]\n"
                        , "        )))" ])
                        $ pretty (branch 3)
                      assertPretty 20 "@renderPretty@ test 3" (concat [
                          "aaaaaaaaaaa([ abc\n"
                        , "            , def\n"
                        , "            , ghi ])" ])
                        $ pretty wide

-- @renderSmart@ has more sophisiticated lookahead, so it fits the entire
-- structure within the pagewidth (20c).
renderSmartTest :: Assertion
renderSmartTest = do assertSmart 20 "@renderSmart@ test 1" (concat [
                         "fun(\n"
                       , "  fun(\n"
                       , "    fun(\n"
                       , "      fun(\n"
                       , "        fun(\n"
                       , "          [ abc\n"
                       , "          , abcdef\n"
<<<<<<< HEAD
                       , "          , abcdef ]" ])
                       $ deep 5

------------------------------------------------------------
-- We test the code examples in the haddock comments.

docTests :: [Test]
docTests = [
    testCase "@fill@ test" fillTest
  , testCase "@fillBreak@ test" fillBreakTest
  , testCase "@hang@ test" hangTest
  , testCase "@align@ test" alignTest
  ]

types :: [(String, String)]
types = [ ("empty","Doc e")
        , ("nest","Int -> Doc e -> Doc e")
        , ("linebreak","Doc e") ]

fillTest :: Assertion
fillTest = do assertRender 80 "@fill@ test 1" (concat [
                  "let empty  :: Doc e\n"
                , "    nest   :: Int -> Doc e -> Doc e\n"
                , "    linebreak :: Doc e" ])
                $ text "let" <+> align (vcat (map ptype types))
              where ptype (name, tp) =
                      fill 6 (text name) <+> text "::" <+> text tp

fillBreakTest :: Assertion
fillBreakTest = do assertRender 80 "@fillBreak@ test 1" (concat [
                       "let empty  :: Doc e\n"
                     , "    nest   :: Int -> Doc e -> Doc e\n"
                     , "    linebreak\n"
                     , "           :: Doc e" ])
                     $ text "let" <+> align (vcat (map ptype types))
                where ptype (name, tp) =
                        fillBreak 6 (text name) <+> (text "::" <+> text tp)

hangTest :: Assertion
hangTest = do assertRender 20 "@hang@ test 1" (concat [
                  "the hang combinator\n"
                , "    indents these\n"
                , "    words !" ])
                $ hang 4 $ fillSep $ map text
                $ words "the hang combinator indents these words !"

alignTest :: Assertion
alignTest = do assertRender 20 "@align@ test 1" (concat [
                   "hi nice\n"
                 , "   world" ])
                 $ text "hi" <+> (text "nice" $$ text "world")
               where x $$ y = align $ x <> linebreak <> y
=======
                       , "          , abcdef ]\n"
                       , "        )))))" ])
                       $ pretty (deep 5)
                     assertSmart 20 "@renderSmart@ test 2" (concat [
                         "fun(\n"
                       , "  fun(\n"
                       , "    fun(\n"
                       , "      fun(\n"
                       , "        fun([ abc\n"
                       , "            , abc ],\n"
                       , "            [ abc\n"
                       , "            , abc ]\n"
                       , "        ),\n"
                       , "        fun([ abc\n"
                       , "            , abc ],\n"
                       , "            [ abc\n"
                       , "            , abc ])\n"
                       , "      ))))" ])
                       $ pretty (branch 5)
                     assertSmart 20 "@renderSmart@ test 3" (concat [
                         "aaaaaaaaaaa(\n"
                       , "  [abc, def, ghi])" ])
                       $ pretty wide
>>>>>>> 4c4cb8a1
<|MERGE_RESOLUTION|>--- conflicted
+++ resolved
@@ -189,60 +189,6 @@
                        , "        fun(\n"
                        , "          [ abc\n"
                        , "          , abcdef\n"
-<<<<<<< HEAD
-                       , "          , abcdef ]" ])
-                       $ deep 5
-
-------------------------------------------------------------
--- We test the code examples in the haddock comments.
-
-docTests :: [Test]
-docTests = [
-    testCase "@fill@ test" fillTest
-  , testCase "@fillBreak@ test" fillBreakTest
-  , testCase "@hang@ test" hangTest
-  , testCase "@align@ test" alignTest
-  ]
-
-types :: [(String, String)]
-types = [ ("empty","Doc e")
-        , ("nest","Int -> Doc e -> Doc e")
-        , ("linebreak","Doc e") ]
-
-fillTest :: Assertion
-fillTest = do assertRender 80 "@fill@ test 1" (concat [
-                  "let empty  :: Doc e\n"
-                , "    nest   :: Int -> Doc e -> Doc e\n"
-                , "    linebreak :: Doc e" ])
-                $ text "let" <+> align (vcat (map ptype types))
-              where ptype (name, tp) =
-                      fill 6 (text name) <+> text "::" <+> text tp
-
-fillBreakTest :: Assertion
-fillBreakTest = do assertRender 80 "@fillBreak@ test 1" (concat [
-                       "let empty  :: Doc e\n"
-                     , "    nest   :: Int -> Doc e -> Doc e\n"
-                     , "    linebreak\n"
-                     , "           :: Doc e" ])
-                     $ text "let" <+> align (vcat (map ptype types))
-                where ptype (name, tp) =
-                        fillBreak 6 (text name) <+> (text "::" <+> text tp)
-
-hangTest :: Assertion
-hangTest = do assertRender 20 "@hang@ test 1" (concat [
-                  "the hang combinator\n"
-                , "    indents these\n"
-                , "    words !" ])
-                $ hang 4 $ fillSep $ map text
-                $ words "the hang combinator indents these words !"
-
-alignTest :: Assertion
-alignTest = do assertRender 20 "@align@ test 1" (concat [
-                   "hi nice\n"
-                 , "   world" ])
-                 $ text "hi" <+> (text "nice" $$ text "world")
-               where x $$ y = align $ x <> linebreak <> y
-=======
                        , "          , abcdef ]\n"
                        , "        )))))" ])
                        $ pretty (deep 5)
@@ -266,4 +212,53 @@
                          "aaaaaaaaaaa(\n"
                        , "  [abc, def, ghi])" ])
                        $ pretty wide
->>>>>>> 4c4cb8a1
+
+------------------------------------------------------------
+-- We test the code examples in the haddock comments.
+
+docTests :: [Test]
+docTests = [
+    testCase "@fill@ test" fillTest
+  , testCase "@fillBreak@ test" fillBreakTest
+  , testCase "@hang@ test" hangTest
+  , testCase "@align@ test" alignTest
+  ]
+
+types :: [(String, String)]
+types = [ ("empty","Doc e")
+        , ("nest","Int -> Doc e -> Doc e")
+        , ("linebreak","Doc e") ]
+
+fillTest :: Assertion
+fillTest = do assertRender 80 "@fill@ test 1" (concat [
+                  "let empty  :: Doc e\n"
+                , "    nest   :: Int -> Doc e -> Doc e\n"
+                , "    linebreak :: Doc e" ])
+                $ text "let" <+> align (vcat (map ptype types))
+              where ptype (name, tp) =
+                      fill 6 (text name) <+> text "::" <+> text tp
+
+fillBreakTest :: Assertion
+fillBreakTest = do assertRender 80 "@fillBreak@ test 1" (concat [
+                       "let empty  :: Doc e\n"
+                     , "    nest   :: Int -> Doc e -> Doc e\n"
+                     , "    linebreak\n"
+                     , "           :: Doc e" ])
+                     $ text "let" <+> align (vcat (map ptype types))
+                where ptype (name, tp) =
+                        fillBreak 6 (text name) <+> (text "::" <+> text tp)
+
+hangTest :: Assertion
+hangTest = do assertRender 20 "@hang@ test 1" (concat [
+                  "the hang combinator\n"
+                , "    indents these\n"
+                , "    words !" ])
+                $ hang 4 $ fillSep $ map text
+                $ words "the hang combinator indents these words !"
+
+alignTest :: Assertion
+alignTest = do assertRender 20 "@align@ test 1" (concat [
+                   "hi nice\n"
+                 , "   world" ])
+                 $ text "hi" <+> (text "nice" $$ text "world")
+               where x $$ y = align $ x <> linebreak <> y